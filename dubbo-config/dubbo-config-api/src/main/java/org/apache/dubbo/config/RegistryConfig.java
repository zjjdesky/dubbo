/*
 * Licensed to the Apache Software Foundation (ASF) under one or more
 * contributor license agreements.  See the NOTICE file distributed with
 * this work for additional information regarding copyright ownership.
 * The ASF licenses this file to You under the Apache License, Version 2.0
 * (the "License"); you may not use this file except in compliance with
 * the License.  You may obtain a copy of the License at
 *
 *     http://www.apache.org/licenses/LICENSE-2.0
 *
 * Unless required by applicable law or agreed to in writing, software
 * distributed under the License is distributed on an "AS IS" BASIS,
 * WITHOUT WARRANTIES OR CONDITIONS OF ANY KIND, either express or implied.
 * See the License for the specific language governing permissions and
 * limitations under the License.
 */
package org.apache.dubbo.config;

import org.apache.dubbo.common.Constants;
import org.apache.dubbo.common.utils.StringUtils;
import org.apache.dubbo.config.support.Parameter;

import java.util.Map;

/**
 * RegistryConfig
 *
 * @export
 */
public class RegistryConfig extends AbstractConfig {

    public static final String NO_AVAILABLE = "N/A";
    private static final long serialVersionUID = 5508512956753757169L;
    // register center address
    private String address;

    // username to login register center
    private String username;

    // password to login register center
    private String password;

    // default port for register center
    private Integer port;

    // protocol for register center
    private String protocol;

    // client impl
    private String transporter;

    private String server;

    private String client;

    private String cluster;

    private String group;

    private String version;

    // request timeout in milliseconds for register center
    private Integer timeout;

    // session timeout in milliseconds for register center
    private Integer session;

    // file for saving register center dynamic list
    private String file;

    // wait time before stop
    private Integer wait;

    // whether to check if register center is available when boot up
    private Boolean check;

    // whether to allow dynamic service to register on the register center
    private Boolean dynamic;

    // whether to export service on the register center
    private Boolean register;

    // whether allow to subscribe service on the register center
    private Boolean subscribe;

    // customized parameters
    private Map<String, String> parameters;

    // if it's default
    private Boolean isDefault;

    /**
     * simple the registry.
     * @since 2.7.0
     */
    private Boolean simple;
    /**
     * After simplify the registry, should add some paramter individually.
     * addionalParameterKeys = addParamKeys
     * @since 2.7.0
     */
    private String addParamKeys;

    public RegistryConfig() {
    }

    public RegistryConfig(String address) {
        setAddress(address);
    }

    public RegistryConfig(String address, String protocol) {
        setAddress(address);
        setProtocol(protocol);
    }

    public String getProtocol() {
        return protocol;
    }

    public void setProtocol(String protocol) {
        checkName("protocol", protocol);
        this.protocol = protocol;
    }

    @Parameter(excluded = true)
    public String getAddress() {
        return address;
    }

    public void setAddress(String address) {
        this.address = address;
    }

    public Integer getPort() {
        return port;
    }

    public void setPort(Integer port) {
        this.port = port;
    }

    public String getUsername() {
        return username;
    }

    public void setUsername(String username) {
        checkName("username", username);
        this.username = username;
    }

    public String getPassword() {
        return password;
    }

    public void setPassword(String password) {
        checkLength("password", password);
        this.password = password;
    }

    /**
     * @return wait
     * @see org.apache.dubbo.config.ProviderConfig#getWait()
     * @deprecated
     */
    @Deprecated
    public Integer getWait() {
        return wait;
    }

    /**
     * @param wait
     * @see org.apache.dubbo.config.ProviderConfig#setWait(Integer)
     * @deprecated
     */
    @Deprecated
    public void setWait(Integer wait) {
        this.wait = wait;
        if (wait != null && wait > 0) {
            System.setProperty(Constants.SHUTDOWN_WAIT_KEY, String.valueOf(wait));
        }
    }

    public Boolean isCheck() {
        return check;
    }

    public void setCheck(Boolean check) {
        this.check = check;
    }

    public String getFile() {
        return file;
    }

    public void setFile(String file) {
        checkPathLength("file", file);
        this.file = file;
    }

    /**
     * @return transport
     * @see #getTransporter()
     * @deprecated
     */
    @Deprecated
    @Parameter(excluded = true)
    public String getTransport() {
        return getTransporter();
    }

    /**
     * @param transport
     * @see #setTransporter(String)
     * @deprecated
     */
    @Deprecated
    public void setTransport(String transport) {
        setTransporter(transport);
    }

    public String getTransporter() {
        return transporter;
    }

    public void setTransporter(String transporter) {
        checkName("transporter", transporter);
        /*if(transporter != null && transporter.length() > 0 && ! ExtensionLoader.getExtensionLoader(Transporter.class).hasExtension(transporter)){
            throw new IllegalStateException("No such transporter type : " + transporter);
        }*/
        this.transporter = transporter;
    }

    public String getServer() {
        return server;
    }

    public void setServer(String server) {
        checkName("server", server);
        /*if(server != null && server.length() > 0 && ! ExtensionLoader.getExtensionLoader(Transporter.class).hasExtension(server)){
            throw new IllegalStateException("No such server type : " + server);
        }*/
        this.server = server;
    }

    public String getClient() {
        return client;
    }

    public void setClient(String client) {
        checkName("client", client);
        /*if(client != null && client.length() > 0 && ! ExtensionLoader.getExtensionLoader(Transporter.class).hasExtension(client)){
            throw new IllegalStateException("No such client type : " + client);
        }*/
        this.client = client;
    }

    public Integer getTimeout() {
        return timeout;
    }

    public void setTimeout(Integer timeout) {
        this.timeout = timeout;
    }

    public Integer getSession() {
        return session;
    }

    public void setSession(Integer session) {
        this.session = session;
    }

    public Boolean isDynamic() {
        return dynamic;
    }

    public void setDynamic(Boolean dynamic) {
        this.dynamic = dynamic;
    }

    public Boolean isRegister() {
        return register;
    }

    public void setRegister(Boolean register) {
        this.register = register;
    }

    public Boolean isSubscribe() {
        return subscribe;
    }

    public void setSubscribe(Boolean subscribe) {
        this.subscribe = subscribe;
    }

    public String getCluster() {
        return cluster;
    }

    public void setCluster(String cluster) {
        this.cluster = cluster;
    }

    public String getGroup() {
        return group;
    }

    public void setGroup(String group) {
        this.group = group;
    }

    public String getVersion() {
        return version;
    }

    public void setVersion(String version) {
        this.version = version;
    }

    public Map<String, String> getParameters() {
        return parameters;
    }

    public void setParameters(Map<String, String> parameters) {
        checkParameterName(parameters);
        this.parameters = parameters;
    }

    public Boolean isDefault() {
        return isDefault;
    }

    public void setDefault(Boolean isDefault) {
        this.isDefault = isDefault;
    }

<<<<<<< HEAD
    public Boolean getSimple() {
        return simple;
    }

    public void setSimple(Boolean simple) {
        this.simple = simple;
    }

    public String getAddParamKeys() {
        return addParamKeys;
    }

    public void setAddParamKeys(String addParamKeys) {
        this.addParamKeys = addParamKeys;
    }

    @Parameter(excluded = true)
=======
>>>>>>> 91f1ce82
    public boolean isValid() {
        // empty protocol will default to 'dubbo'
        return !StringUtils.isEmpty(address);
    }
}
<|MERGE_RESOLUTION|>--- conflicted
+++ resolved
@@ -1,362 +1,342 @@
-/*
- * Licensed to the Apache Software Foundation (ASF) under one or more
- * contributor license agreements.  See the NOTICE file distributed with
- * this work for additional information regarding copyright ownership.
- * The ASF licenses this file to You under the Apache License, Version 2.0
- * (the "License"); you may not use this file except in compliance with
- * the License.  You may obtain a copy of the License at
- *
- *     http://www.apache.org/licenses/LICENSE-2.0
- *
- * Unless required by applicable law or agreed to in writing, software
- * distributed under the License is distributed on an "AS IS" BASIS,
- * WITHOUT WARRANTIES OR CONDITIONS OF ANY KIND, either express or implied.
- * See the License for the specific language governing permissions and
- * limitations under the License.
- */
-package org.apache.dubbo.config;
-
-import org.apache.dubbo.common.Constants;
-import org.apache.dubbo.common.utils.StringUtils;
-import org.apache.dubbo.config.support.Parameter;
-
-import java.util.Map;
-
-/**
- * RegistryConfig
- *
- * @export
- */
-public class RegistryConfig extends AbstractConfig {
-
-    public static final String NO_AVAILABLE = "N/A";
-    private static final long serialVersionUID = 5508512956753757169L;
-    // register center address
-    private String address;
-
-    // username to login register center
-    private String username;
-
-    // password to login register center
-    private String password;
-
-    // default port for register center
-    private Integer port;
-
-    // protocol for register center
-    private String protocol;
-
-    // client impl
-    private String transporter;
-
-    private String server;
-
-    private String client;
-
-    private String cluster;
-
-    private String group;
-
-    private String version;
-
-    // request timeout in milliseconds for register center
-    private Integer timeout;
-
-    // session timeout in milliseconds for register center
-    private Integer session;
-
-    // file for saving register center dynamic list
-    private String file;
-
-    // wait time before stop
-    private Integer wait;
-
-    // whether to check if register center is available when boot up
-    private Boolean check;
-
-    // whether to allow dynamic service to register on the register center
-    private Boolean dynamic;
-
-    // whether to export service on the register center
-    private Boolean register;
-
-    // whether allow to subscribe service on the register center
-    private Boolean subscribe;
-
-    // customized parameters
-    private Map<String, String> parameters;
-
-    // if it's default
-    private Boolean isDefault;
-
-    /**
-     * simple the registry.
-     * @since 2.7.0
-     */
-    private Boolean simple;
-    /**
-     * After simplify the registry, should add some paramter individually.
-     * addionalParameterKeys = addParamKeys
-     * @since 2.7.0
-     */
-    private String addParamKeys;
-
-    public RegistryConfig() {
-    }
-
-    public RegistryConfig(String address) {
-        setAddress(address);
-    }
-
-    public RegistryConfig(String address, String protocol) {
-        setAddress(address);
-        setProtocol(protocol);
-    }
-
-    public String getProtocol() {
-        return protocol;
-    }
-
-    public void setProtocol(String protocol) {
-        checkName("protocol", protocol);
-        this.protocol = protocol;
-    }
-
-    @Parameter(excluded = true)
-    public String getAddress() {
-        return address;
-    }
-
-    public void setAddress(String address) {
-        this.address = address;
-    }
-
-    public Integer getPort() {
-        return port;
-    }
-
-    public void setPort(Integer port) {
-        this.port = port;
-    }
-
-    public String getUsername() {
-        return username;
-    }
-
-    public void setUsername(String username) {
-        checkName("username", username);
-        this.username = username;
-    }
-
-    public String getPassword() {
-        return password;
-    }
-
-    public void setPassword(String password) {
-        checkLength("password", password);
-        this.password = password;
-    }
-
-    /**
-     * @return wait
-     * @see org.apache.dubbo.config.ProviderConfig#getWait()
-     * @deprecated
-     */
-    @Deprecated
-    public Integer getWait() {
-        return wait;
-    }
-
-    /**
-     * @param wait
-     * @see org.apache.dubbo.config.ProviderConfig#setWait(Integer)
-     * @deprecated
-     */
-    @Deprecated
-    public void setWait(Integer wait) {
-        this.wait = wait;
-        if (wait != null && wait > 0) {
-            System.setProperty(Constants.SHUTDOWN_WAIT_KEY, String.valueOf(wait));
-        }
-    }
-
-    public Boolean isCheck() {
-        return check;
-    }
-
-    public void setCheck(Boolean check) {
-        this.check = check;
-    }
-
-    public String getFile() {
-        return file;
-    }
-
-    public void setFile(String file) {
-        checkPathLength("file", file);
-        this.file = file;
-    }
-
-    /**
-     * @return transport
-     * @see #getTransporter()
-     * @deprecated
-     */
-    @Deprecated
-    @Parameter(excluded = true)
-    public String getTransport() {
-        return getTransporter();
-    }
-
-    /**
-     * @param transport
-     * @see #setTransporter(String)
-     * @deprecated
-     */
-    @Deprecated
-    public void setTransport(String transport) {
-        setTransporter(transport);
-    }
-
-    public String getTransporter() {
-        return transporter;
-    }
-
-    public void setTransporter(String transporter) {
-        checkName("transporter", transporter);
-        /*if(transporter != null && transporter.length() > 0 && ! ExtensionLoader.getExtensionLoader(Transporter.class).hasExtension(transporter)){
-            throw new IllegalStateException("No such transporter type : " + transporter);
-        }*/
-        this.transporter = transporter;
-    }
-
-    public String getServer() {
-        return server;
-    }
-
-    public void setServer(String server) {
-        checkName("server", server);
-        /*if(server != null && server.length() > 0 && ! ExtensionLoader.getExtensionLoader(Transporter.class).hasExtension(server)){
-            throw new IllegalStateException("No such server type : " + server);
-        }*/
-        this.server = server;
-    }
-
-    public String getClient() {
-        return client;
-    }
-
-    public void setClient(String client) {
-        checkName("client", client);
-        /*if(client != null && client.length() > 0 && ! ExtensionLoader.getExtensionLoader(Transporter.class).hasExtension(client)){
-            throw new IllegalStateException("No such client type : " + client);
-        }*/
-        this.client = client;
-    }
-
-    public Integer getTimeout() {
-        return timeout;
-    }
-
-    public void setTimeout(Integer timeout) {
-        this.timeout = timeout;
-    }
-
-    public Integer getSession() {
-        return session;
-    }
-
-    public void setSession(Integer session) {
-        this.session = session;
-    }
-
-    public Boolean isDynamic() {
-        return dynamic;
-    }
-
-    public void setDynamic(Boolean dynamic) {
-        this.dynamic = dynamic;
-    }
-
-    public Boolean isRegister() {
-        return register;
-    }
-
-    public void setRegister(Boolean register) {
-        this.register = register;
-    }
-
-    public Boolean isSubscribe() {
-        return subscribe;
-    }
-
-    public void setSubscribe(Boolean subscribe) {
-        this.subscribe = subscribe;
-    }
-
-    public String getCluster() {
-        return cluster;
-    }
-
-    public void setCluster(String cluster) {
-        this.cluster = cluster;
-    }
-
-    public String getGroup() {
-        return group;
-    }
-
-    public void setGroup(String group) {
-        this.group = group;
-    }
-
-    public String getVersion() {
-        return version;
-    }
-
-    public void setVersion(String version) {
-        this.version = version;
-    }
-
-    public Map<String, String> getParameters() {
-        return parameters;
-    }
-
-    public void setParameters(Map<String, String> parameters) {
-        checkParameterName(parameters);
-        this.parameters = parameters;
-    }
-
-    public Boolean isDefault() {
-        return isDefault;
-    }
-
-    public void setDefault(Boolean isDefault) {
-        this.isDefault = isDefault;
-    }
-
-<<<<<<< HEAD
-    public Boolean getSimple() {
-        return simple;
-    }
-
-    public void setSimple(Boolean simple) {
-        this.simple = simple;
-    }
-
-    public String getAddParamKeys() {
-        return addParamKeys;
-    }
-
-    public void setAddParamKeys(String addParamKeys) {
-        this.addParamKeys = addParamKeys;
-    }
-
-    @Parameter(excluded = true)
-=======
->>>>>>> 91f1ce82
-    public boolean isValid() {
-        // empty protocol will default to 'dubbo'
-        return !StringUtils.isEmpty(address);
-    }
-}
+/*
+ * Licensed to the Apache Software Foundation (ASF) under one or more
+ * contributor license agreements.  See the NOTICE file distributed with
+ * this work for additional information regarding copyright ownership.
+ * The ASF licenses this file to You under the Apache License, Version 2.0
+ * (the "License"); you may not use this file except in compliance with
+ * the License.  You may obtain a copy of the License at
+ *
+ *     http://www.apache.org/licenses/LICENSE-2.0
+ *
+ * Unless required by applicable law or agreed to in writing, software
+ * distributed under the License is distributed on an "AS IS" BASIS,
+ * WITHOUT WARRANTIES OR CONDITIONS OF ANY KIND, either express or implied.
+ * See the License for the specific language governing permissions and
+ * limitations under the License.
+ */
+package org.apache.dubbo.config;
+
+import org.apache.dubbo.common.Constants;
+import org.apache.dubbo.common.utils.StringUtils;
+import org.apache.dubbo.config.support.Parameter;
+
+import java.util.Map;
+
+/**
+ * RegistryConfig
+ *
+ * @export
+ */
+public class RegistryConfig extends AbstractConfig {
+
+    public static final String NO_AVAILABLE = "N/A";
+    private static final long serialVersionUID = 5508512956753757169L;
+    // register center address
+    private String address;
+
+    // username to login register center
+    private String username;
+
+    // password to login register center
+    private String password;
+
+    // default port for register center
+    private Integer port;
+
+    // protocol for register center
+    private String protocol;
+
+    // client impl
+    private String transporter;
+
+    private String server;
+
+    private String client;
+
+    private String cluster;
+
+    private String group;
+
+    private String version;
+
+    // request timeout in milliseconds for register center
+    private Integer timeout;
+
+    // session timeout in milliseconds for register center
+    private Integer session;
+
+    // file for saving register center dynamic list
+    private String file;
+
+    // wait time before stop
+    private Integer wait;
+
+    // whether to check if register center is available when boot up
+    private Boolean check;
+
+    // whether to allow dynamic service to register on the register center
+    private Boolean dynamic;
+
+    // whether to export service on the register center
+    private Boolean register;
+
+    // whether allow to subscribe service on the register center
+    private Boolean subscribe;
+
+    // customized parameters
+    private Map<String, String> parameters;
+
+    // if it's default
+    private Boolean isDefault;
+
+    /**
+     * simple the registry.
+     * @since 2.7.0
+     */
+    private Boolean simple;
+    /**
+     * After simplify the registry, should add some paramter individually.
+     * addionalParameterKeys = addParamKeys
+     * @since 2.7.0
+     */
+    private String addParamKeys;
+
+    public RegistryConfig() {
+    }
+
+    public RegistryConfig(String address) {
+        setAddress(address);
+    }
+
+    public RegistryConfig(String address, String protocol) {
+        setAddress(address);
+        setProtocol(protocol);
+    }
+
+    public String getProtocol() {
+        return protocol;
+    }
+
+    public void setProtocol(String protocol) {
+        checkName("protocol", protocol);
+        this.protocol = protocol;
+    }
+
+    @Parameter(excluded = true)
+    public String getAddress() {
+        return address;
+    }
+
+    public void setAddress(String address) {
+        this.address = address;
+    }
+
+    public Integer getPort() {
+        return port;
+    }
+
+    public void setPort(Integer port) {
+        this.port = port;
+    }
+
+    public String getUsername() {
+        return username;
+    }
+
+    public void setUsername(String username) {
+        checkName("username", username);
+        this.username = username;
+    }
+
+    public String getPassword() {
+        return password;
+    }
+
+    public void setPassword(String password) {
+        checkLength("password", password);
+        this.password = password;
+    }
+
+    /**
+     * @return wait
+     * @see org.apache.dubbo.config.ProviderConfig#getWait()
+     * @deprecated
+     */
+    @Deprecated
+    public Integer getWait() {
+        return wait;
+    }
+
+    /**
+     * @param wait
+     * @see org.apache.dubbo.config.ProviderConfig#setWait(Integer)
+     * @deprecated
+     */
+    @Deprecated
+    public void setWait(Integer wait) {
+        this.wait = wait;
+        if (wait != null && wait > 0) {
+            System.setProperty(Constants.SHUTDOWN_WAIT_KEY, String.valueOf(wait));
+        }
+    }
+
+    public Boolean isCheck() {
+        return check;
+    }
+
+    public void setCheck(Boolean check) {
+        this.check = check;
+    }
+
+    public String getFile() {
+        return file;
+    }
+
+    public void setFile(String file) {
+        checkPathLength("file", file);
+        this.file = file;
+    }
+
+    /**
+     * @return transport
+     * @see #getTransporter()
+     * @deprecated
+     */
+    @Deprecated
+    @Parameter(excluded = true)
+    public String getTransport() {
+        return getTransporter();
+    }
+
+    /**
+     * @param transport
+     * @see #setTransporter(String)
+     * @deprecated
+     */
+    @Deprecated
+    public void setTransport(String transport) {
+        setTransporter(transport);
+    }
+
+    public String getTransporter() {
+        return transporter;
+    }
+
+    public void setTransporter(String transporter) {
+        checkName("transporter", transporter);
+        /*if(transporter != null && transporter.length() > 0 && ! ExtensionLoader.getExtensionLoader(Transporter.class).hasExtension(transporter)){
+            throw new IllegalStateException("No such transporter type : " + transporter);
+        }*/
+        this.transporter = transporter;
+    }
+
+    public String getServer() {
+        return server;
+    }
+
+    public void setServer(String server) {
+        checkName("server", server);
+        /*if(server != null && server.length() > 0 && ! ExtensionLoader.getExtensionLoader(Transporter.class).hasExtension(server)){
+            throw new IllegalStateException("No such server type : " + server);
+        }*/
+        this.server = server;
+    }
+
+    public String getClient() {
+        return client;
+    }
+
+    public void setClient(String client) {
+        checkName("client", client);
+        /*if(client != null && client.length() > 0 && ! ExtensionLoader.getExtensionLoader(Transporter.class).hasExtension(client)){
+            throw new IllegalStateException("No such client type : " + client);
+        }*/
+        this.client = client;
+    }
+
+    public Integer getTimeout() {
+        return timeout;
+    }
+
+    public void setTimeout(Integer timeout) {
+        this.timeout = timeout;
+    }
+
+    public Integer getSession() {
+        return session;
+    }
+
+    public void setSession(Integer session) {
+        this.session = session;
+    }
+
+    public Boolean isDynamic() {
+        return dynamic;
+    }
+
+    public void setDynamic(Boolean dynamic) {
+        this.dynamic = dynamic;
+    }
+
+    public Boolean isRegister() {
+        return register;
+    }
+
+    public void setRegister(Boolean register) {
+        this.register = register;
+    }
+
+    public Boolean isSubscribe() {
+        return subscribe;
+    }
+
+    public void setSubscribe(Boolean subscribe) {
+        this.subscribe = subscribe;
+    }
+
+    public String getCluster() {
+        return cluster;
+    }
+
+    public void setCluster(String cluster) {
+        this.cluster = cluster;
+    }
+
+    public String getGroup() {
+        return group;
+    }
+
+    public void setGroup(String group) {
+        this.group = group;
+    }
+
+    public String getVersion() {
+        return version;
+    }
+
+    public void setVersion(String version) {
+        this.version = version;
+    }
+
+    public Map<String, String> getParameters() {
+        return parameters;
+    }
+
+    public void setParameters(Map<String, String> parameters) {
+        checkParameterName(parameters);
+        this.parameters = parameters;
+    }
+
+    public Boolean isDefault() {
+        return isDefault;
+    }
+
+    public void setDefault(Boolean isDefault) {
+        this.isDefault = isDefault;
+    }
+
+    public boolean isValid() {
+        // empty protocol will default to 'dubbo'
+        return !StringUtils.isEmpty(address);
+    }
+}